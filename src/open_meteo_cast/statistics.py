<<<<<<< HEAD
import pandas as pd
import numpy as np

def calculate_percentiles(df: pd.DataFrame) -> pd.DataFrame:
    """
    Calculates the 10th percentile, median (50th percentile), and 90th percentile
    for each row of a DataFrame. The DataFrame is expected to have a DatetimeIndex.

    Args:
        df: The input DataFrame with a DatetimeIndex and subsequent
            columns containing numerical data.

    Returns:
        A new DataFrame with the original index and 'p10', 'median', and 'p90' columns.
    """
    if df.empty:
        return pd.DataFrame(columns=['p10', 'median', 'p90'])

    # The data columns are the entire dataframe
    data_columns = df

    # Calculate statistics for each row
    p10 = data_columns.apply(lambda row: row.quantile(0.10), axis=1)
    median = data_columns.apply(lambda row: row.median(), axis=1)
    p90 = data_columns.apply(lambda row: row.quantile(0.90), axis=1)

    # Create a new DataFrame with the results
    statistics_df = pd.DataFrame({
        'p10': p10,
        'median': median,
        'p90': p90
    }, index=df.index) # Keep the original index

    return statistics_df

def calculate_precipitation_statistics(df: pd.DataFrame) -> pd.DataFrame:
    """
    Calculates the probability of precipitation (>0) and the conditional average
    of precipitation for each row of a DataFrame.

    Args:
        df: The input DataFrame with a DatetimeIndex and subsequent
            columns containing numerical data.

    Returns:
        A new DataFrame with the original index and 'probability' and 'conditional_average' columns.
    """
    if df.empty:
        return pd.DataFrame(columns=['probability', 'conditional_average'])

    # Calculate the probability of precipitation > 0
    probability = (df > 0).mean(axis=1)  # The mean of booleans (True=1, False=0) equals the proportion of members forecasting precipitation.

    # Calculate the conditional average of precipitation (where > 0)
    conditional_average = df[df > 0].mean(axis=1).fillna(0)

    # Create a new DataFrame with the results
    statistics_df = pd.DataFrame({
        'probability': probability,
        'conditional_average': conditional_average
    }, index=df.index) # Keep the original index

    return statistics_df

def calculate_octa_probabilities(df: pd.DataFrame) -> pd.DataFrame:
    """
    Calculates the probability for each cloud cover octa (0-8) for each row.

    Args:
        df: The input DataFrame with a DatetimeIndex and subsequent
            columns containing cloud cover data in octas (0-8).

    Returns:
        A new DataFrame with the original index and columns for the
        probability of each octa ('octa_0_prob', 'octa_1_prob', etc.).
    """
    if df.empty:
        return pd.DataFrame()

    # Calculate the probability for each octa value (0-8)
    probabilities = {}
    # Count valid (non-NaN) members for each row to use as the denominator
    valid_members = df.count(axis=1)
    for octa in range(9):
        # Calculate probability ignoring NaNs, handle division by zero
        probabilities[f'octa_{octa}_prob'] = np.where(valid_members > 0, (df == octa).sum(axis=1) / valid_members, 0)

    # Create a new DataFrame with the results
    statistics_df = pd.DataFrame(probabilities, index=df.index)

    return statistics_df

def calculate_wind_direction_probabilities(df: pd.DataFrame) -> pd.DataFrame:
    """
    Calculates the probability of wind direction falling into one of 8 octants.

    Args:
        df: The input DataFrame with a DatetimeIndex and subsequent
            columns containing wind direction data in degrees (0-360).

    Returns:
        A new DataFrame with the original index and columns for the
        probability of each octant ('N_prob', 'NE_prob', etc.).
    """
    if df.empty:
        return pd.DataFrame()

    # Map degrees to octants: 0:N, 1:NE, 2:E, 3:SE, 4:S, 5:SW, 6:W, 7:NW
    octants_numeric = np.floor(((df + 22.5) % 360) / 45)
    
    octant_labels = ['N', 'NE', 'E', 'SE', 'S', 'SW', 'W', 'NW']
    
    probabilities = {}
    # Count valid (non-NaN) members for each row to use as the denominator
    valid_members = octants_numeric.count(axis=1)
    for i, label in enumerate(octant_labels):
        probabilities[f'{label}_prob'] = np.where(valid_members > 0, (octants_numeric == i).sum(axis=1) / valid_members, 0)
        
    statistics_df = pd.DataFrame(probabilities, index=df.index)
    
    return statistics_df

def calculate_weather_code_probabilities(df: pd.DataFrame) -> pd.DataFrame:
    """
    Calculates the probability of specific weather conditions based on weather codes.

    The conditions are:
    - Fog: [10, 11, 12, 28, 40, 41, 42, 43, 44, 45, 46, 47, 48, 49]
    - Storm: [13, 17, 29, 95, 96, 98]
    - Severe Storm: [18, 19, 97, 99]

    Args:
        df: The input DataFrame with a DatetimeIndex and subsequent
            columns containing weather code data as integers (0-99).

    Returns:
        A new DataFrame with the original index and columns for the
        probability of each weather condition ('fog_prob', 'storm_prob', 'severe_storm_prob').
    """
    if df.empty:
        return pd.DataFrame(columns=['fog_prob', 'storm_prob', 'severe_storm_prob'])

    fog_codes = [10, 11, 12, 28, 40, 41, 42, 43, 44, 45, 46, 47, 48, 49]
    storm_codes = [13, 17, 29, 95, 96, 98]
    severe_storm_codes = [18, 19, 97, 99]

    valid_members = df.count(axis=1)
    probabilities = {
        'fog_prob': np.where(valid_members > 0, df.isin(fog_codes).sum(axis=1) / valid_members, 0),
        'storm_prob': np.where(valid_members > 0, df.isin(storm_codes).sum(axis=1) / valid_members, 0),
        'severe_storm_prob': np.where(valid_members > 0, df.isin(severe_storm_codes).sum(axis=1) / valid_members, 0)
    }

    # Create a new DataFrame with the results
    statistics_df = pd.DataFrame(probabilities, index=df.index)

    return statistics_df
=======
import pandas as pd
import numpy as np

def calculate_percentiles(df: pd.DataFrame) -> pd.DataFrame:
    """
    Calculates the 10th percentile, median (50th percentile), and 90th percentile
    for each row of a DataFrame. The DataFrame is expected to have a DatetimeIndex.

    Args:
        df: The input DataFrame with a DatetimeIndex and subsequent
            columns containing numerical data.

    Returns:
        A new DataFrame with the original index and 'p10', 'median', and 'p90' columns.
    """
    if df.empty:
        return pd.DataFrame(columns=['p10', 'median', 'p90'])

    # The data columns are the entire dataframe
    data_columns = df

    # Calculate statistics for each row
    p10 = data_columns.apply(lambda row: row.quantile(0.10), axis=1)
    median = data_columns.apply(lambda row: row.median(), axis=1)
    p90 = data_columns.apply(lambda row: row.quantile(0.90), axis=1)

    # Create a new DataFrame with the results
    statistics_df = pd.DataFrame({
        'p10': p10,
        'median': median,
        'p90': p90
    }, index=df.index) # Keep the original index

    statistics_df.index.name = 'date'
    return statistics_df

def calculate_precipitation_statistics(df: pd.DataFrame) -> pd.DataFrame:
    """
    Calculates the probability of precipitation (>0) and the conditional average
    of precipitation for each row of a DataFrame.

    Args:
        df: The input DataFrame with a DatetimeIndex and subsequent
            columns containing numerical data.

    Returns:
        A new DataFrame with the original index and 'probability' and 'conditional_average' columns.
    """
    if df.empty:
        return pd.DataFrame(columns=['probability', 'conditional_average'])

    # Calculate the probability of precipitation > 0
    probability = (df > 0).mean(axis=1)  # The mean of booleans (True=1, False=0) equals the proportion of members forecasting precipitation.

    # Calculate the conditional average of precipitation (where > 0)
    conditional_average = df[df > 0].mean(axis=1).fillna(0)

    # Create a new DataFrame with the results
    statistics_df = pd.DataFrame({
        'probability': probability,
        'conditional_average': conditional_average
    }, index=df.index) # Keep the original index

    statistics_df.index.name = 'date'
    return statistics_df

def calculate_octa_probabilities(df: pd.DataFrame) -> pd.DataFrame:
    """
    Calculates the probability for each cloud cover octa (0-8) for each row.

    Args:
        df: The input DataFrame with a DatetimeIndex and subsequent
            columns containing cloud cover data in octas (0-8).

    Returns:
        A new DataFrame with the original index and columns for the
        probability of each octa ('octa_0_prob', 'octa_1_prob', etc.).
    """
    if df.empty:
        return pd.DataFrame()

    # Calculate the probability for each octa value (0-8)
    probabilities = {}
    for octa in range(9):
        probabilities[f'octa_{octa}_prob'] = (df == octa).mean(axis=1)

    # Create a new DataFrame with the results
    statistics_df = pd.DataFrame(probabilities, index=df.index)

    statistics_df.index.name = 'date'
    return statistics_df

def calculate_wind_direction_probabilities(df: pd.DataFrame) -> pd.DataFrame:
    """
    Calculates the probability of wind direction falling into one of 8 octants.

    Args:
        df: The input DataFrame with a DatetimeIndex and subsequent
            columns containing wind direction data in degrees (0-360).

    Returns:
        A new DataFrame with the original index and columns for the
        probability of each octant ('N_prob', 'NE_prob', etc.).
    """
    if df.empty:
        return pd.DataFrame()

    # Map degrees to octants: 0:N, 1:NE, 2:E, 3:SE, 4:S, 5:SW, 6:W, 7:NW
    octants_numeric = np.floor(((df + 22.5) % 360) / 45).astype(int)
    
    octant_labels = ['N', 'NE', 'E', 'SE', 'S', 'SW', 'W', 'NW']
    
    probabilities = {}
    for i, label in enumerate(octant_labels):
        probabilities[f'{label}_prob'] = (octants_numeric == i).mean(axis=1)
        
    statistics_df = pd.DataFrame(probabilities, index=df.index)
    
    statistics_df.index.name = 'date'
    return statistics_df

def calculate_weather_code_probabilities(df: pd.DataFrame) -> pd.DataFrame:
    """
    Calculates the probability of specific weather conditions based on weather codes.

    The conditions are:
    - Fog: [10, 11, 12, 28, 40, 41, 42, 43, 44, 45, 46, 47, 48, 49]
    - Storm: [13, 17, 29, 95, 96, 98]
    - Severe Storm: [18, 19, 97, 99]

    Args:
        df: The input DataFrame with a DatetimeIndex and subsequent
            columns containing weather code data as integers (0-99).

    Returns:
        A new DataFrame with the original index and columns for the
        probability of each weather condition ('fog_prob', 'storm_prob', 'severe_storm_prob').
    """
    if df.empty:
        return pd.DataFrame(columns=['fog_prob', 'storm_prob', 'severe_storm_prob'])

    fog_codes = [10, 11, 12, 28, 40, 41, 42, 43, 44, 45, 46, 47, 48, 49]
    storm_codes = [13, 17, 29, 95, 96, 98]
    severe_storm_codes = [18, 19, 97, 99]

    probabilities = {
        'fog_prob': df.isin(fog_codes).mean(axis=1),
        'storm_prob': df.isin(storm_codes).mean(axis=1),
        'severe_storm_prob': df.isin(severe_storm_codes).mean(axis=1)
    }

    # Create a new DataFrame with the results
    statistics_df = pd.DataFrame(probabilities, index=df.index)

    statistics_df.index.name = 'date'
    return statistics_df
>>>>>>> 19f5f85c
<|MERGE_RESOLUTION|>--- conflicted
+++ resolved
@@ -1,162 +1,3 @@
-<<<<<<< HEAD
-import pandas as pd
-import numpy as np
-
-def calculate_percentiles(df: pd.DataFrame) -> pd.DataFrame:
-    """
-    Calculates the 10th percentile, median (50th percentile), and 90th percentile
-    for each row of a DataFrame. The DataFrame is expected to have a DatetimeIndex.
-
-    Args:
-        df: The input DataFrame with a DatetimeIndex and subsequent
-            columns containing numerical data.
-
-    Returns:
-        A new DataFrame with the original index and 'p10', 'median', and 'p90' columns.
-    """
-    if df.empty:
-        return pd.DataFrame(columns=['p10', 'median', 'p90'])
-
-    # The data columns are the entire dataframe
-    data_columns = df
-
-    # Calculate statistics for each row
-    p10 = data_columns.apply(lambda row: row.quantile(0.10), axis=1)
-    median = data_columns.apply(lambda row: row.median(), axis=1)
-    p90 = data_columns.apply(lambda row: row.quantile(0.90), axis=1)
-
-    # Create a new DataFrame with the results
-    statistics_df = pd.DataFrame({
-        'p10': p10,
-        'median': median,
-        'p90': p90
-    }, index=df.index) # Keep the original index
-
-    return statistics_df
-
-def calculate_precipitation_statistics(df: pd.DataFrame) -> pd.DataFrame:
-    """
-    Calculates the probability of precipitation (>0) and the conditional average
-    of precipitation for each row of a DataFrame.
-
-    Args:
-        df: The input DataFrame with a DatetimeIndex and subsequent
-            columns containing numerical data.
-
-    Returns:
-        A new DataFrame with the original index and 'probability' and 'conditional_average' columns.
-    """
-    if df.empty:
-        return pd.DataFrame(columns=['probability', 'conditional_average'])
-
-    # Calculate the probability of precipitation > 0
-    probability = (df > 0).mean(axis=1)  # The mean of booleans (True=1, False=0) equals the proportion of members forecasting precipitation.
-
-    # Calculate the conditional average of precipitation (where > 0)
-    conditional_average = df[df > 0].mean(axis=1).fillna(0)
-
-    # Create a new DataFrame with the results
-    statistics_df = pd.DataFrame({
-        'probability': probability,
-        'conditional_average': conditional_average
-    }, index=df.index) # Keep the original index
-
-    return statistics_df
-
-def calculate_octa_probabilities(df: pd.DataFrame) -> pd.DataFrame:
-    """
-    Calculates the probability for each cloud cover octa (0-8) for each row.
-
-    Args:
-        df: The input DataFrame with a DatetimeIndex and subsequent
-            columns containing cloud cover data in octas (0-8).
-
-    Returns:
-        A new DataFrame with the original index and columns for the
-        probability of each octa ('octa_0_prob', 'octa_1_prob', etc.).
-    """
-    if df.empty:
-        return pd.DataFrame()
-
-    # Calculate the probability for each octa value (0-8)
-    probabilities = {}
-    # Count valid (non-NaN) members for each row to use as the denominator
-    valid_members = df.count(axis=1)
-    for octa in range(9):
-        # Calculate probability ignoring NaNs, handle division by zero
-        probabilities[f'octa_{octa}_prob'] = np.where(valid_members > 0, (df == octa).sum(axis=1) / valid_members, 0)
-
-    # Create a new DataFrame with the results
-    statistics_df = pd.DataFrame(probabilities, index=df.index)
-
-    return statistics_df
-
-def calculate_wind_direction_probabilities(df: pd.DataFrame) -> pd.DataFrame:
-    """
-    Calculates the probability of wind direction falling into one of 8 octants.
-
-    Args:
-        df: The input DataFrame with a DatetimeIndex and subsequent
-            columns containing wind direction data in degrees (0-360).
-
-    Returns:
-        A new DataFrame with the original index and columns for the
-        probability of each octant ('N_prob', 'NE_prob', etc.).
-    """
-    if df.empty:
-        return pd.DataFrame()
-
-    # Map degrees to octants: 0:N, 1:NE, 2:E, 3:SE, 4:S, 5:SW, 6:W, 7:NW
-    octants_numeric = np.floor(((df + 22.5) % 360) / 45)
-    
-    octant_labels = ['N', 'NE', 'E', 'SE', 'S', 'SW', 'W', 'NW']
-    
-    probabilities = {}
-    # Count valid (non-NaN) members for each row to use as the denominator
-    valid_members = octants_numeric.count(axis=1)
-    for i, label in enumerate(octant_labels):
-        probabilities[f'{label}_prob'] = np.where(valid_members > 0, (octants_numeric == i).sum(axis=1) / valid_members, 0)
-        
-    statistics_df = pd.DataFrame(probabilities, index=df.index)
-    
-    return statistics_df
-
-def calculate_weather_code_probabilities(df: pd.DataFrame) -> pd.DataFrame:
-    """
-    Calculates the probability of specific weather conditions based on weather codes.
-
-    The conditions are:
-    - Fog: [10, 11, 12, 28, 40, 41, 42, 43, 44, 45, 46, 47, 48, 49]
-    - Storm: [13, 17, 29, 95, 96, 98]
-    - Severe Storm: [18, 19, 97, 99]
-
-    Args:
-        df: The input DataFrame with a DatetimeIndex and subsequent
-            columns containing weather code data as integers (0-99).
-
-    Returns:
-        A new DataFrame with the original index and columns for the
-        probability of each weather condition ('fog_prob', 'storm_prob', 'severe_storm_prob').
-    """
-    if df.empty:
-        return pd.DataFrame(columns=['fog_prob', 'storm_prob', 'severe_storm_prob'])
-
-    fog_codes = [10, 11, 12, 28, 40, 41, 42, 43, 44, 45, 46, 47, 48, 49]
-    storm_codes = [13, 17, 29, 95, 96, 98]
-    severe_storm_codes = [18, 19, 97, 99]
-
-    valid_members = df.count(axis=1)
-    probabilities = {
-        'fog_prob': np.where(valid_members > 0, df.isin(fog_codes).sum(axis=1) / valid_members, 0),
-        'storm_prob': np.where(valid_members > 0, df.isin(storm_codes).sum(axis=1) / valid_members, 0),
-        'severe_storm_prob': np.where(valid_members > 0, df.isin(severe_storm_codes).sum(axis=1) / valid_members, 0)
-    }
-
-    # Create a new DataFrame with the results
-    statistics_df = pd.DataFrame(probabilities, index=df.index)
-
-    return statistics_df
-=======
 import pandas as pd
 import numpy as np
 
@@ -240,8 +81,11 @@
 
     # Calculate the probability for each octa value (0-8)
     probabilities = {}
+    # Count valid (non-NaN) members for each row to use as the denominator
+    valid_members = df.count(axis=1)
     for octa in range(9):
-        probabilities[f'octa_{octa}_prob'] = (df == octa).mean(axis=1)
+        # Calculate probability ignoring NaNs, handle division by zero
+        probabilities[f'octa_{octa}_prob'] = np.where(valid_members > 0, (df == octa).sum(axis=1) / valid_members, 0)
 
     # Create a new DataFrame with the results
     statistics_df = pd.DataFrame(probabilities, index=df.index)
@@ -265,13 +109,15 @@
         return pd.DataFrame()
 
     # Map degrees to octants: 0:N, 1:NE, 2:E, 3:SE, 4:S, 5:SW, 6:W, 7:NW
-    octants_numeric = np.floor(((df + 22.5) % 360) / 45).astype(int)
+    octants_numeric = np.floor(((df + 22.5) % 360) / 45)
     
     octant_labels = ['N', 'NE', 'E', 'SE', 'S', 'SW', 'W', 'NW']
     
     probabilities = {}
+    # Count valid (non-NaN) members for each row to use as the denominator
+    valid_members = octants_numeric.count(axis=1)
     for i, label in enumerate(octant_labels):
-        probabilities[f'{label}_prob'] = (octants_numeric == i).mean(axis=1)
+        probabilities[f'{label}_prob'] = np.where(valid_members > 0, (octants_numeric == i).sum(axis=1) / valid_members, 0)
         
     statistics_df = pd.DataFrame(probabilities, index=df.index)
     
@@ -302,15 +148,15 @@
     storm_codes = [13, 17, 29, 95, 96, 98]
     severe_storm_codes = [18, 19, 97, 99]
 
+    valid_members = df.count(axis=1)
     probabilities = {
-        'fog_prob': df.isin(fog_codes).mean(axis=1),
-        'storm_prob': df.isin(storm_codes).mean(axis=1),
-        'severe_storm_prob': df.isin(severe_storm_codes).mean(axis=1)
+        'fog_prob': np.where(valid_members > 0, df.isin(fog_codes).sum(axis=1) / valid_members, 0),
+        'storm_prob': np.where(valid_members > 0, df.isin(storm_codes).sum(axis=1) / valid_members, 0),
+        'severe_storm_prob': np.where(valid_members > 0, df.isin(severe_storm_codes).sum(axis=1) / valid_members, 0)
     }
 
     # Create a new DataFrame with the results
     statistics_df = pd.DataFrame(probabilities, index=df.index)
 
     statistics_df.index.name = 'date'
-    return statistics_df
->>>>>>> 19f5f85c
+    return statistics_df