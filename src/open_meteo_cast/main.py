from typing import Dict, Any
import yaml
import os
from .weather_model import WeatherModel
<<<<<<< HEAD
from .ensemble import Ensemble
=======
from . import database
>>>>>>> 19f5f85c

def load_config(config_path: str) -> Dict[str, Any]:
    """Load configuration from a YAML archive"""
    try:
        with open(config_path, 'r', encoding='utf-8') as file:
            config = yaml.safe_load(file)
            return config if isinstance(config, dict) else {}
    except FileNotFoundError:
        print(f"Error: File {config_path} not found")
        return {}
    except yaml.YAMLError as e:
        print(f"Error reading YAML file: {e}")
        return {}

def main():
    """
    Main function to orchestrate the weather model data workflow.
    """

    # 1. Load config
    config = load_config('resources/default_config.yaml')
    if not config:
        return

    # 2. Initialize database
    database.create_tables()

    # 3. Purge old data
    retention_days = config.get('database', {}).get('retention_days')
    if retention_days:
        database.purge_old_runs(retention_days)

    model_used = config.get('models_used', [])

    # 4. Create weather models instances
    all_models_attempted = [WeatherModel(name, config) for name in model_used]

    # 5. Filter valid and complete models    
    models = [model for model in all_models_attempted if model.is_valid and model.data]
 
    if any(model.is_new for model in models):
        print("New models downloaded")
    else:
        print("No new model runs")

    # 6. Save output

    new_models = [model for model in models if model.is_new]

    if not new_models:
        print("New models downloaded")
    else:

        # Create output directory if it doesn't exist
        output_dir = 'output'
        os.makedirs(output_dir, exist_ok=True)

<<<<<<< HEAD
    # 5. Create and export ensemble
    if new_models:
        print("\n--- Creating and exporting ensemble ---")
        ensemble = Ensemble(new_models)
        ensemble.to_csv(output_dir, config)

=======
    for new_model in new_models:
            # Export statistics to CSV
            new_model.export_statistics_to_csv(output_dir, config)
>>>>>>> 19f5f85c

if __name__ == "__main__":
    main()
<|MERGE_RESOLUTION|>--- conflicted
+++ resolved
@@ -2,11 +2,8 @@
 import yaml
 import os
 from .weather_model import WeatherModel
-<<<<<<< HEAD
 from .ensemble import Ensemble
-=======
 from . import database
->>>>>>> 19f5f85c
 
 def load_config(config_path: str) -> Dict[str, Any]:
     """Load configuration from a YAML archive"""
@@ -56,26 +53,21 @@
 
     new_models = [model for model in models if model.is_new]
 
-    if not new_models:
-        print("New models downloaded")
-    else:
+    if new_models:
 
         # Create output directory if it doesn't exist
         output_dir = 'output'
         os.makedirs(output_dir, exist_ok=True)
 
-<<<<<<< HEAD
-    # 5. Create and export ensemble
-    if new_models:
-        print("\n--- Creating and exporting ensemble ---")
-        ensemble = Ensemble(new_models)
-        ensemble.to_csv(output_dir, config)
-
-=======
-    for new_model in new_models:
+        for new_model in new_models:
             # Export statistics to CSV
             new_model.export_statistics_to_csv(output_dir, config)
->>>>>>> 19f5f85c
+
+    # 7 Create and export ensemble
+    
+        print("\n--- Creating and exporting ensemble ---")
+        ensemble = Ensemble(models)
+        ensemble.to_csv(output_dir, config)
 
 if __name__ == "__main__":
     main()
