--- conflicted
+++ resolved
@@ -109,6 +109,7 @@
             config: The application configuration dictionary.
 
         """
+        print(f"Retrieving data for {self.name}")
         variables = ["temperature_2m", "dew_point_2m", "pressure_msl", "temperature_850hPa", "precipitation",
                      "snowfall", "cloud_cover", "wind_speed_10m", "wind_gusts_10m", "wind_direction_10m",
                      "cape", "weather_code"]
@@ -145,11 +146,7 @@
                     self.statistics[variable] = calculate_precipitation_statistics(data_df)
                 elif variable == 'cloud_cover':
                     # Convert cloud cover from percentage to octas
-<<<<<<< HEAD
-                    octas_df = (data_df / 100 * 8).round()
-=======
                     octas_df = (data_df / 100 * 8).round().astype('Int64')
->>>>>>> 19f5f85c
                     self.statistics[variable] = calculate_octa_probabilities(octas_df)
                 elif variable == 'wind_direction_10m':
                     self.statistics[variable] = calculate_wind_direction_probabilities(data_df)
